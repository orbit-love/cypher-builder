/*
 * Copyright (c) "Neo4j"
 * Neo4j Sweden AB [http://neo4j.com]
 *
 * This file is part of Neo4j.
 *
 * Licensed under the Apache License, Version 2.0 (the "License");
 * you may not use this file except in compliance with the License.
 * You may obtain a copy of the License at
 *
 *     http://www.apache.org/licenses/LICENSE-2.0
 *
 * Unless required by applicable law or agreed to in writing, software
 * distributed under the License is distributed on an "AS IS" BASIS,
 * WITHOUT WARRANTIES OR CONDITIONS OF ANY KIND, either express or implied.
 * See the License for the specific language governing permissions and
 * limitations under the License.
 */

import Cypher from "../..";

describe("CypherBuilder concat", () => {
    test("concatenates Match and Return", () => {
        const node = new Cypher.Node({ labels: ["Movie"] });

        const clause = new Cypher.Match(node).where(Cypher.eq(new Cypher.Param("aa"), new Cypher.Param("bb")));
        const returnClause = new Cypher.Return([node.property("title"), "movie"]);

        const query = Cypher.concat(clause, returnClause);

        const queryResult = query.build();
        expect(queryResult.cypher).toMatchInlineSnapshot(`
            "MATCH (this0:Movie)
            WHERE $param0 = $param1
            RETURN this0.title AS movie"
        `);

        expect(queryResult.params).toMatchInlineSnapshot(`
            {
              "param0": "aa",
              "param1": "bb",
            }
        `);
<<<<<<< HEAD
=======
        expect(query.children).toHaveLength(2);
>>>>>>> b79a4497
    });

    test("Create two nodes by concatenating clauses", () => {
        const titleParam = new Cypher.Param("The Matrix");

        const movie1 = new Cypher.Node({
            labels: ["Movie"],
        });

        const movie2 = new Cypher.Node({
            labels: ["Movie"],
        });

        // Note that both nodes share the same param
        const create1 = new Cypher.Create(movie1).set([movie1.property("title"), titleParam]);
        const create2 = new Cypher.Create(movie2).set([movie2.property("title"), titleParam]);

        const queryResult = Cypher.concat(create1, create2).build();

        expect(queryResult.cypher).toMatchInlineSnapshot(`
            "CREATE (this0:Movie)
            SET
                this0.title = $param0
            CREATE (this1:Movie)
            SET
                this1.title = $param0"
        `);

        expect(queryResult.params).toMatchInlineSnapshot(`
            {
              "param0": "The Matrix",
            }
        `);
<<<<<<< HEAD
=======
    });

    test("Empty composite clause", () => {
        const compositeClause = Cypher.concat(undefined);
        expect(compositeClause.empty).toBeTrue();
        expect(compositeClause.children).toHaveLength(0);
    });

    test("Non-Empty composite clause", () => {
        const node = new Cypher.Node({ labels: ["Movie"] });

        const clause = new Cypher.Match(node).where(Cypher.eq(new Cypher.Param("aa"), new Cypher.Param("bb")));
        const compositeClause = Cypher.concat(clause);
        expect(compositeClause.empty).toBeFalse();
        expect(compositeClause.children).toHaveLength(1);
    });

    test("Nested concatenation flattens the tree if composite clause has 1 element", () => {
        const node = new Cypher.Node({ labels: ["Movie"] });

        const clause = new Cypher.Match(node).where(Cypher.eq(new Cypher.Param("aa"), new Cypher.Param("bb")));
        const returnClause = new Cypher.Return([node.property("title"), "movie"]);

        const nestedConcat = Cypher.concat(clause);

        const topLevelConcat = Cypher.concat(nestedConcat, returnClause);

        const queryResult = topLevelConcat.build();
        expect(queryResult.cypher).toMatchInlineSnapshot(`
            "MATCH (this0:\`Movie\`)
            WHERE $param0 = $param1
            RETURN this0.title AS movie"
        `);

        expect(queryResult.params).toMatchInlineSnapshot(`
            {
              "param0": "aa",
              "param1": "bb",
            }
        `);

        // Three children as nested concat was flattened
        expect(topLevelConcat.children).toHaveLength(2);
>>>>>>> b79a4497
    });
});<|MERGE_RESOLUTION|>--- conflicted
+++ resolved
@@ -41,10 +41,7 @@
               "param1": "bb",
             }
         `);
-<<<<<<< HEAD
-=======
         expect(query.children).toHaveLength(2);
->>>>>>> b79a4497
     });
 
     test("Create two nodes by concatenating clauses", () => {
@@ -78,8 +75,6 @@
               "param0": "The Matrix",
             }
         `);
-<<<<<<< HEAD
-=======
     });
 
     test("Empty composite clause", () => {
@@ -109,7 +104,7 @@
 
         const queryResult = topLevelConcat.build();
         expect(queryResult.cypher).toMatchInlineSnapshot(`
-            "MATCH (this0:\`Movie\`)
+            "MATCH (this0:Movie)
             WHERE $param0 = $param1
             RETURN this0.title AS movie"
         `);
@@ -123,6 +118,5 @@
 
         // Three children as nested concat was flattened
         expect(topLevelConcat.children).toHaveLength(2);
->>>>>>> b79a4497
     });
 });