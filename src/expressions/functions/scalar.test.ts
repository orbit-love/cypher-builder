--- conflicted
+++ resolved
@@ -88,11 +88,6 @@
         const cypherFunction = Cypher.size(new Cypher.Literal("Hello"));
         const queryResult = new TestClause(cypherFunction).build();
 
-<<<<<<< HEAD
-        expect(queryResult.cypher).toBe(`${value}([2])`);
-        expect(queryResult.params).toEqual({});
-=======
         expect(queryResult.cypher).toMatchInlineSnapshot(`"size(\\"Hello\\")"`);
->>>>>>> cc547a4c
     });
 });