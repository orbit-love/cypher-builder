/*
 * Copyright (c) "Neo4j"
 * Neo4j Sweden AB [http://neo4j.com]
 *
 * This file is part of Neo4j.
 *
 * Licensed under the Apache License, Version 2.0 (the "License");
 * you may not use this file except in compliance with the License.
 * You may obtain a copy of the License at
 *
 *     http://www.apache.org/licenses/LICENSE-2.0
 *
 * Unless required by applicable law or agreed to in writing, software
 * distributed under the License is distributed on an "AS IS" BASIS,
 * WITHOUT WARRANTIES OR CONDITIONS OF ANY KIND, either express or implied.
 * See the License for the specific language governing permissions and
 * limitations under the License.
 */

import Cypher from "../..";
import { TestClause } from "../../utils/TestClause";

describe("math operators", () => {
    test("Match node with mathematical operator", () => {
        const yearParam = new Cypher.Param(2000);
        const movieNode = new Cypher.Node({
            labels: ["Movie"],
        });
        const matchQuery = new Cypher.Match(movieNode)
            .where(Cypher.eq(movieNode.property("released"), Cypher.plus(new Cypher.Literal(10), yearParam)))
            .return(movieNode);

        const queryResult = matchQuery.build();
        expect(queryResult.cypher).toMatchInlineSnapshot(`
<<<<<<< HEAD
            "MATCH (this0:Movie)
            WHERE this0.released = 10 + $param0
=======
            "MATCH (this0:\`Movie\`)
            WHERE this0.released = (10 + $param0)
>>>>>>> 8c4adac7
            RETURN this0"
        `);

        expect(queryResult.params).toMatchInlineSnapshot(`
            {
              "param0": 2000,
            }
        `);
    });

    test("plus", () => {
        const add = Cypher.plus(new Cypher.Literal(10), new Cypher.Literal(3));
        const { cypher } = new TestClause(add).build();
        expect(cypher).toMatchInlineSnapshot(`"(10 + 3)"`);
    });

    test("minus", () => {
        const subtract = Cypher.minus(new Cypher.Literal(10), new Cypher.Literal(3));
        const { cypher } = new TestClause(subtract).build();
        expect(cypher).toMatchInlineSnapshot(`"(10 - 3)"`);
    });

    test("divide", () => {
        const divide = Cypher.divide(new Cypher.Literal(10), new Cypher.Literal(3));
        const { cypher } = new TestClause(divide).build();
        expect(cypher).toMatchInlineSnapshot(`"(10 / 3)"`);
    });

    test("multiply", () => {
        const multiply = Cypher.multiply(new Cypher.Literal(10), new Cypher.Literal(3));
        const { cypher } = new TestClause(multiply).build();
        expect(cypher).toMatchInlineSnapshot(`"(10 * 3)"`);
    });

    test("mod", () => {
        const mod = Cypher.mod(new Cypher.Literal(10), new Cypher.Literal(3));
        const { cypher } = new TestClause(mod).build();
        expect(cypher).toMatchInlineSnapshot(`"(10 % 3)"`);
    });

    test("pow", () => {
        const pow = Cypher.pow(new Cypher.Literal(10), new Cypher.Literal(3));
        const { cypher } = new TestClause(pow).build();
        expect(cypher).toMatchInlineSnapshot(`"(10 ^ 3)"`);
    });

    test("complex expression", () => {
        const add = Cypher.plus(new Cypher.Literal(10), new Cypher.Literal(3), new Cypher.Literal(5));
        const minus = Cypher.minus(add, new Cypher.Literal(3));
        const divide = Cypher.divide(minus, new Cypher.Literal(2));
        const multiply = Cypher.multiply(divide, new Cypher.Literal(3));
        const pow = Cypher.pow(multiply, new Cypher.Literal(3));
        const { cypher } = new TestClause(pow).build();
        expect(cypher).toMatchInlineSnapshot(`"(((((10 + 3 + 5) - 3) / 2) * 3) ^ 3)"`);
    });
});<|MERGE_RESOLUTION|>--- conflicted
+++ resolved
@@ -32,13 +32,8 @@
 
         const queryResult = matchQuery.build();
         expect(queryResult.cypher).toMatchInlineSnapshot(`
-<<<<<<< HEAD
             "MATCH (this0:Movie)
-            WHERE this0.released = 10 + $param0
-=======
-            "MATCH (this0:\`Movie\`)
             WHERE this0.released = (10 + $param0)
->>>>>>> 8c4adac7
             RETURN this0"
         `);
 
