--- conflicted
+++ resolved
@@ -53,7 +53,6 @@
             `);
         });
 
-<<<<<<< HEAD
         test("Simple node with label that needs normalize", () => {
             const node = new Cypher.Node({ labels: ["Test&Label"] });
 
@@ -64,9 +63,6 @@
         });
 
         test("Node with escaped parameters and labels", () => {
-=======
-        test("Node with escaped properties and labels", () => {
->>>>>>> b79a4497
             const node = new Cypher.Node({ labels: ["TestLabel"] });
 
             const pattern = new Cypher.Pattern(node).withProperties({ $_name: new Cypher.Param("test") });
@@ -84,7 +80,7 @@
 
             const pattern = new Cypher.Pattern(node).withProperties({});
             const queryResult = new TestClause(pattern).build();
-            expect(queryResult.cypher).toMatchInlineSnapshot(`"(this0:\`TestLabel\`)"`);
+            expect(queryResult.cypher).toMatchInlineSnapshot(`"(this0:TestLabel)"`);
             expect(queryResult.params).toMatchInlineSnapshot(`{}`);
         });
     });
