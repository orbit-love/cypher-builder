--- conflicted
+++ resolved
@@ -69,13 +69,8 @@
 
         const nodeRefId = this.withVariable ? `${this.element.getCypher(env)}` : "";
 
-<<<<<<< HEAD
-        const propertiesStr = this.properties ? this.serializeParameters(this.properties || {}, env) : "";
+        const propertiesStr = this.properties ? this.serializeParameters(this.properties, env) : "";
         const nodeLabelStr = this.withLabels ? this.getNodeLabelsString(this.element, env) : "";
-=======
-        const propertiesStr = this.properties ? this.serializeParameters(this.properties, env) : "";
-        const nodeLabelStr = this.withLabels ? this.getNodeLabelsString(this.element) : "";
->>>>>>> 60f50a7c
 
         return `${prevStr}(${nodeRefId}${nodeLabelStr}${propertiesStr})`;
     }
