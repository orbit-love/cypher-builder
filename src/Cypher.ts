--- conflicted
+++ resolved
@@ -130,11 +130,8 @@
 export type { Order } from "./clauses/sub-clauses/OrderBy";
 export type { CompositeClause } from "./clauses/utils/concat";
 export type { CypherAggregationFunction as AggregationFunction } from "./expressions/functions/AggregationFunctions";
-<<<<<<< HEAD
 export type { LabelExpr, LabelOperator } from "./expressions/labels/label-expressions";
-=======
 export { InputArgument } from "./utils/normalize-variable";
->>>>>>> 0b234e20
 
 // utils
 export * as utils from "./utils/utils";