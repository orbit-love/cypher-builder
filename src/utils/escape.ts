/*
 * Copyright (c) "Neo4j"
 * Neo4j Sweden AB [http://neo4j.com]
 *
 * This file is part of Neo4j.
 *
 * Licensed under the Apache License, Version 2.0 (the "License");
 * you may not use this file except in compliance with the License.
 * You may obtain a copy of the License at
 *
 *     http://www.apache.org/licenses/LICENSE-2.0
 *
 * Unless required by applicable law or agreed to in writing, software
 * distributed under the License is distributed on an "AS IS" BASIS,
 * WITHOUT WARRANTIES OR CONDITIONS OF ANY KIND, either express or implied.
 * See the License for the specific language governing permissions and
 * limitations under the License.
 */

const ESCAPE_SYMBOL_REGEX = /`/g;

/** Escapes a Node label string */
export function escapeLabel(label: string): string {
<<<<<<< HEAD
    const normalizedStr = normalizeString(label);
    if (needsEscape(normalizedStr)) {
        return escapeString(normalizedStr);
    }
    return label;
=======
    return escapeIfNeeded(label);
>>>>>>> 2385f460
}

/** Escapes a Relationship type string */
export function escapeType(type: string): string {
    return escapeIfNeeded(type);
}

/** Escapes a property name string */
export function escapeProperty(propName: string): string {
    return escapeIfNeeded(propName);
}

function escapeIfNeeded(str: string): string {
    const normalizedStr = normalizeString(str);
    if (needsEscape(normalizedStr)) {
        return escapeString(normalizedStr);
    }
    return normalizedStr;
}

function normalizeString(str: string): string {
    return str.replace(/\\u0060/g, "`");
}

function needsEscape(str: string): boolean {
    const validCharacter = /^[a-z_]*$/i;
    return !validCharacter.test(str);
}

function escapeString(normalizedStr: string): string {
    const escapedLabel = normalizedStr.replace(ESCAPE_SYMBOL_REGEX, "``");
    return `\`${escapedLabel}\``;
}<|MERGE_RESOLUTION|>--- conflicted
+++ resolved
@@ -21,15 +21,7 @@
 
 /** Escapes a Node label string */
 export function escapeLabel(label: string): string {
-<<<<<<< HEAD
-    const normalizedStr = normalizeString(label);
-    if (needsEscape(normalizedStr)) {
-        return escapeString(normalizedStr);
-    }
-    return label;
-=======
     return escapeIfNeeded(label);
->>>>>>> 2385f460
 }
 
 /** Escapes a Relationship type string */
