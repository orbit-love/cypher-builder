/*
 * Copyright (c) "Neo4j"
 * Neo4j Sweden AB [http://neo4j.com]
 *
 * This file is part of Neo4j.
 *
 * Licensed under the Apache License, Version 2.0 (the "License");
 * you may not use this file except in compliance with the License.
 * You may obtain a copy of the License at
 *
 *     http://www.apache.org/licenses/LICENSE-2.0
 *
 * Unless required by applicable law or agreed to in writing, software
 * distributed under the License is distributed on an "AS IS" BASIS,
 * WITHOUT WARRANTIES OR CONDITIONS OF ANY KIND, either express or implied.
 * See the License for the specific language governing permissions and
 * limitations under the License.
 */

import { TestClause } from "../../utils/TestClause";
import Cypher from "../..";

describe("List Functions", () => {
    test.each(["keys", "labels"] as const)("%s()", (value) => {
        const node = new Cypher.Node({ labels: ["Movie"] });
        const labelsFn = Cypher[value](node);

        const queryResult = new TestClause(labelsFn).build();
        expect(queryResult.cypher).toBe(`${value}(this0)`);
    });

    test.each(["reverse", "tail", "toBooleanList", "toFloatList", "toIntegerList", "toStringList"] as const)(
        "%s()",
        (value) => {
            const node = new Cypher.List([new Cypher.Literal(1), new Cypher.Literal(10)]);
            const labelsFn = Cypher[value](node);

<<<<<<< HEAD
        expect(queryResult.cypher).toBe(`${value}([2])`);
        expect(queryResult.params).toEqual({});
=======
            const queryResult = new TestClause(labelsFn).build();
            expect(queryResult.cypher).toBe(`${value}([ 1, 10 ])`);
        }
    );

    test("range() with 2 parameters", () => {
        const labelsFn = Cypher.range(new Cypher.Literal(1), 2);

        const queryResult = new TestClause(labelsFn).build();
        expect(queryResult.cypher).toMatchInlineSnapshot(`"range(1, 2)"`);
>>>>>>> 7d679309
    });

    test("range() with 3 parameters", () => {
        const labelsFn = Cypher.range(new Cypher.Literal(1), 10, new Cypher.Literal(2));

        const queryResult = new TestClause(labelsFn).build();
        expect(queryResult.cypher).toMatchInlineSnapshot(`"range(1, 10, 2)"`);
    });

    test("reduce", () => {
        const acc = new Cypher.Variable();

        const listElement = new Cypher.Variable();

        const listExpr = new Cypher.List([new Cypher.Param(2), new Cypher.Param(3)]);

        const reduceFn = Cypher.reduce(acc, new Cypher.Param(0), listElement, listExpr, Cypher.plus(acc, listElement));

        const queryResult = new TestClause(reduceFn).build();
        expect(queryResult.cypher).toMatchInlineSnapshot(
            `"reduce(var0 = $param0, var1 IN [$param1, $param2] | (var0 + var1))"`
        );
        expect(queryResult.params).toMatchInlineSnapshot(`
            {
              "param0": 0,
              "param1": 2,
              "param2": 3,
            }
        `);
    });
});<|MERGE_RESOLUTION|>--- conflicted
+++ resolved
@@ -35,12 +35,8 @@
             const node = new Cypher.List([new Cypher.Literal(1), new Cypher.Literal(10)]);
             const labelsFn = Cypher[value](node);
 
-<<<<<<< HEAD
-        expect(queryResult.cypher).toBe(`${value}([2])`);
-        expect(queryResult.params).toEqual({});
-=======
             const queryResult = new TestClause(labelsFn).build();
-            expect(queryResult.cypher).toBe(`${value}([ 1, 10 ])`);
+            expect(queryResult.cypher).toBe(`${value}([1, 10])`);
         }
     );
 
@@ -49,7 +45,6 @@
 
         const queryResult = new TestClause(labelsFn).build();
         expect(queryResult.cypher).toMatchInlineSnapshot(`"range(1, 2)"`);
->>>>>>> 7d679309
     });
 
     test("range() with 3 parameters", () => {
