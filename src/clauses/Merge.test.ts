/*
 * Copyright (c) "Neo4j"
 * Neo4j Sweden AB [http://neo4j.com]
 *
 * This file is part of Neo4j.
 *
 * Licensed under the Apache License, Version 2.0 (the "License");
 * you may not use this file except in compliance with the License.
 * You may obtain a copy of the License at
 *
 *     http://www.apache.org/licenses/LICENSE-2.0
 *
 * Unless required by applicable law or agreed to in writing, software
 * distributed under the License is distributed on an "AS IS" BASIS,
 * WITHOUT WARRANTIES OR CONDITIONS OF ANY KIND, either express or implied.
 * See the License for the specific language governing permissions and
 * limitations under the License.
 */

import Cypher from "..";

describe("CypherBuilder Merge", () => {
    test("Merge node onCreate", () => {
        const node = new Cypher.Node({
            labels: ["MyLabel"],
        });

        const query = new Cypher.Merge(node).onCreate([node.property("age"), new Cypher.Param(23)]);

        const queryResult = query.build();
        expect(queryResult.cypher).toMatchInlineSnapshot(`
            "MERGE (this0:MyLabel)
            ON CREATE SET
                this0.age = $param0"
        `);
        expect(queryResult.params).toMatchInlineSnapshot(`
            {
              "param0": 23,
            }
        `);
<<<<<<< HEAD
=======
    });

    test("Merge node onCreate with escaped property", () => {
        const node = new Cypher.Node({
            labels: ["MyLabel"],
        });

        const query = new Cypher.Merge(node).onCreate([node.property("$age"), new Cypher.Param(23)]);

        const queryResult = query.build();
        expect(queryResult.cypher).toMatchInlineSnapshot(`
            "MERGE (this0:\`MyLabel\`)
            ON CREATE SET
                this0.\`$age\` = $param0"
        `);
        expect(queryResult.params).toMatchInlineSnapshot(`
            {
              "param0": 23,
            }
        `);
>>>>>>> 33c2a62e
    });

    test("Merge node with parameters", () => {
        const node = new Cypher.Node({
            labels: ["MyLabel"],
        });

        const nodeProps = {
            test: new Cypher.Param("test"),
        };

        const query = new Cypher.Merge(new Cypher.Pattern(node).withProperties(nodeProps)).onCreate([
            node.property("age"),
            new Cypher.Param(23),
        ]);

        const queryResult = query.build();
        expect(queryResult.cypher).toMatchInlineSnapshot(`
            "MERGE (this0:MyLabel { test: $param0 })
            ON CREATE SET
                this0.age = $param1"
        `);
        expect(queryResult.params).toMatchInlineSnapshot(`
            {
              "param0": "test",
              "param1": 23,
            }
        `);
    });

    test("Merge relationship", () => {
        const node1 = new Cypher.Node({
            labels: ["MyLabel"],
        });
        const node2 = new Cypher.Node({});

        const relationship = new Cypher.Relationship();
        const pattern = new Cypher.Pattern(node1).withoutLabels().related(relationship).to(node2);
        const query = new Cypher.Merge(pattern)
            .onCreate(
                [node1.property("age"), new Cypher.Param(23)],
                [node1.property("name"), new Cypher.Param("Keanu")],
                [relationship.property("screentime"), new Cypher.Param(10)]
            )
            .return([node1.property("title"), "movie"]);

        const queryResult = query.build();
        expect(queryResult.cypher).toMatchInlineSnapshot(`
            "MERGE (this0)-[this1]->(this2)
            ON CREATE SET
                this0.age = $param0,
                this0.name = $param1,
                this1.screentime = $param2
            RETURN this0.title AS movie"
        `);
        expect(queryResult.params).toMatchInlineSnapshot(`
            {
              "param0": 23,
              "param1": "Keanu",
              "param2": 10,
            }
        `);
    });

    test("Merge relationship with path assign", () => {
        const node1 = new Cypher.Node({
            labels: ["MyLabel"],
        });
        const node2 = new Cypher.Node({});

        const relationship = new Cypher.Relationship();
        const pattern = new Cypher.Pattern(node1).withoutLabels().related(relationship).to(node2);
        const path = new Cypher.Path();
        const query = new Cypher.Merge(pattern)
            .assignToPath(path)
            .onCreate(
                [node1.property("age"), new Cypher.Param(23)],
                [node1.property("name"), new Cypher.Param("Keanu")],
                [relationship.property("screentime"), new Cypher.Param(10)]
            )
            .return([node1.property("title"), "movie"]);

        const queryResult = query.build();
        expect(queryResult.cypher).toMatchInlineSnapshot(`
            "MERGE p0 = (this1)-[this2]->(this3)
            ON CREATE SET
                this1.age = $param0,
                this1.name = $param1,
                this2.screentime = $param2
            RETURN this1.title AS movie"
        `);
        expect(queryResult.params).toMatchInlineSnapshot(`
            {
              "param0": 23,
              "param1": "Keanu",
              "param2": 10,
            }
        `);
    });

    test("Merge node and delete", () => {
        const node = new Cypher.Node({
            labels: ["MyLabel"],
        });

        const query = new Cypher.Merge(node).delete(node);

        const queryResult = query.build();
        expect(queryResult.cypher).toMatchInlineSnapshot(`
            "MERGE (this0:MyLabel)
            DELETE this0"
        `);
        expect(queryResult.params).toMatchInlineSnapshot(`{}`);
    });
});<|MERGE_RESOLUTION|>--- conflicted
+++ resolved
@@ -38,8 +38,6 @@
               "param0": 23,
             }
         `);
-<<<<<<< HEAD
-=======
     });
 
     test("Merge node onCreate with escaped property", () => {
@@ -51,7 +49,7 @@
 
         const queryResult = query.build();
         expect(queryResult.cypher).toMatchInlineSnapshot(`
-            "MERGE (this0:\`MyLabel\`)
+            "MERGE (this0:MyLabel)
             ON CREATE SET
                 this0.\`$age\` = $param0"
         `);
@@ -60,7 +58,6 @@
               "param0": 23,
             }
         `);
->>>>>>> 33c2a62e
     });
 
     test("Merge node with parameters", () => {
