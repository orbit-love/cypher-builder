/*
 * Copyright (c) "Neo4j"
 * Neo4j Sweden AB [http://neo4j.com]
 *
 * This file is part of Neo4j.
 *
 * Licensed under the Apache License, Version 2.0 (the "License");
 * you may not use this file except in compliance with the License.
 * You may obtain a copy of the License at
 *
 *     http://www.apache.org/licenses/LICENSE-2.0
 *
 * Unless required by applicable law or agreed to in writing, software
 * distributed under the License is distributed on an "AS IS" BASIS,
 * WITHOUT WARRANTIES OR CONDITIONS OF ANY KIND, either express or implied.
 * See the License for the specific language governing permissions and
 * limitations under the License.
 */

import type { NodeRef } from "./NodeRef";
import type { NamedReference } from "./Reference";
import { Reference } from "./Reference";
import type { Param } from "./Param";
import { LabelExpr } from "../expressions/labels/label-expressions";

export type RelationshipInput = {
    source: NodeRef;
    target: NodeRef;
    type?: string;
};

export type RelationshipProperties = Record<string, Param<unknown>>;

type RelationshipRefOptions = {
    type?: string;
};

/** Reference to a relationship property
 * @group References
 */
export class RelationshipRef extends Reference {
    private _type: string | LabelExpr | undefined;

<<<<<<< HEAD
    constructor(input: { type?: string | LabelExpr } = {}) {
=======
    constructor(input: RelationshipRefOptions = {}) {
>>>>>>> 03d70360
        super("this");
        this._type = input.type || undefined;
    }

    public get type(): string | LabelExpr | undefined {
        return this._type;
    }
}

/** Represents a relationship reference with a given name
 * @group References
 */
export class NamedRelationship extends RelationshipRef implements NamedReference {
    public readonly id: string;

    constructor(id: string, options?: RelationshipRefOptions) {
        super(options || {});
        this.id = id;
    }

    public get name(): string {
        return this.id;
    }
}<|MERGE_RESOLUTION|>--- conflicted
+++ resolved
@@ -31,21 +31,13 @@
 
 export type RelationshipProperties = Record<string, Param<unknown>>;
 
-type RelationshipRefOptions = {
-    type?: string;
-};
-
 /** Reference to a relationship property
  * @group References
  */
 export class RelationshipRef extends Reference {
     private _type: string | LabelExpr | undefined;
 
-<<<<<<< HEAD
     constructor(input: { type?: string | LabelExpr } = {}) {
-=======
-    constructor(input: RelationshipRefOptions = {}) {
->>>>>>> 03d70360
         super("this");
         this._type = input.type || undefined;
     }
