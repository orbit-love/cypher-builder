--- conflicted
+++ resolved
@@ -18,12 +18,8 @@
  */
 
 import type { NodeRef } from "./NodeRef";
-<<<<<<< HEAD
 import type { NamedReference } from "./Reference";
 import { Reference } from "./Reference";
-=======
-import { NamedReference, Reference } from "./Reference";
->>>>>>> 1029491a
 import type { Param } from "./Param";
 
 export type RelationshipInput = {
@@ -33,10 +29,6 @@
 };
 
 export type RelationshipProperties = Record<string, Param<unknown>>;
-
-type RelationshipRefOptions = {
-    type?: string;
-};
 
 type RelationshipRefOptions = {
     type?: string;
